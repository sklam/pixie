# arm64 - Apple silicon target
from enum import auto, Enum, IntEnum
from types import SimpleNamespace

from llvmlite import ir

from pixie.targets.common import (
    create_cpu_enum_for_target,
    FeaturesEnum,
    CPUDescription,
)
from pixie.selectors import Selector
from pixie.mcext import c, langref

from . import darwin_info


cpus = create_cpu_enum_for_target("arm64-unknown-unknown")


class features(FeaturesEnum):
    NONE = 0

    # features
    neon = 4   # same as fp_armv8
    dotprod = 5
    fullfp16 = 6
    fp16fml = 7
    sha3 = 8
    i8mm = 9
    bf16 = 10

    # microarch profile
    v8a = 11
    v8_1a = 12
    v8_2a = 13
    v8_3a = 14
    v8_4a = 15
    v8_5a = 16
    v8_6a = 17

    # TODO: implement
    feature_max       = auto()  # noqa: E221

    def as_feature_str(self):
        return self.name.replace('_', '.')


<<<<<<< HEAD
class cpu_features(IntEnum):
    NONE = 0

    # features
    neon = 4   # same as fp_armv8
    dotprod = 5
    fullfp16 = 6
    fp16fml = 7
    sha3 = 8
    i8mm = 9
    bf16 = 10

    # microarch profile
    v8a = 11
    v8_1a = 12
    v8_2a = 13
    v8_3a = 14
    v8_4a = 15
    v8_5a = 16
    v8_6a = 17


class cpu_dispatchable(IntEnum):
    neon = (1 << cpu_features.neon)
    sha3 = (1 << cpu_features.sha3)

    v8a = (1 << cpu_features.v8a) | neon
    v8_1a = (1 << cpu_features.v8_1a) | v8a
    v8_2a = (1 << cpu_features.v8_2a) | v8_1a
    v8_3a = (1 << cpu_features.v8_3a) | v8_2a

    dotprod = (1 << cpu_features.dotprod)
    fullfp16 = (1 << cpu_features.fullfp16)
    fp16fml = (1 << cpu_features.fp16fml)
    v8_4a = (1 << cpu_features.v8_4a) | v8_3a | fullfp16 | fp16fml | dotprod

    v8_5a = (1 << cpu_features.v8_5a) | v8_4a

    i8mm = (1 << cpu_features.i8mm)
    v8_6a = (1 << cpu_features.v8_6a) | v8_5a | i8mm

    bf16 = (1 << cpu_features.bf16)
=======
class cpu_dispatchable(IntEnum):
    neon = (1 << features.neon)
    sha3 = (1 << features.sha3)

    v8a = (1 << features.v8a) | neon
    v8_1a = (1 << features.v8_1a) | v8a
    v8_2a = (1 << features.v8_2a) | v8_1a
    v8_3a = (1 << features.v8_3a) | v8_2a

    dotprod = (1 << features.dotprod)
    fullfp16 = (1 << features.fullfp16)
    fp16fml = (1 << features.fp16fml)
    v8_4a = (1 << features.v8_4a) | v8_3a | fullfp16 | fp16fml | dotprod

    v8_5a = (1 << features.v8_5a) | v8_4a

    i8mm = (1 << features.i8mm)
    v8_6a = (1 << features.v8_6a) | v8_5a | i8mm

    bf16 = (1 << features.bf16)
>>>>>>> e5d2c765

    v8_6a_bf16 = v8_6a | bf16


_cd = cpu_dispatchable


class cpu_family_features(Enum):
    # M1: is +8.4a       +fp-armv8 +fp16fml +fullfp16 +sha3 +ssbs +sb +fptoint
    APPLE_M1 = _cd.v8_4a | _cd.sha3
    # M2: is +8.4a +8.6a +fp-armv8 +fp16fml +fullfp16 +sha3 +ssbs +sb +fptoint
    #        +bti +predres +i8mm +bf16
    APPLE_M2 = _cd.v8_6a | _cd.sha3 | _cd.bf16


_apple_m1 = CPUDescription(cpus.generic, (features.v8_4a,
                                          features.sha3,))
_apple_m2 = CPUDescription(cpus.generic, (features.v8_6a,
                                          features.sha3,
                                          features.bf16,))

# a set of predefined targets
predefined = SimpleNamespace(
    apple_m1=_apple_m1,
    apple_m2=_apple_m2,
)

# Default for arm64 will compile for M1 and with additional targets for M2
default_configuration = {'baseline_cpu': predefined.apple_m1.cpu,
                         'baseline_features': predefined.apple_m1.features,
                         'targets_features': (predefined.apple_m2,)}



class arm64CPUSelector(Selector):
    def selector_impl(self, builder):
        # Check the keys supplied are valid
        def check_keys():
            supplied_variants = set(self._data.keys())
            assert 'baseline' in supplied_variants, supplied_variants
            supplied_variants.remove('baseline')
            memb = cpu_dispatchable.__members__

            for k in supplied_variants:
                assert k in memb, f"{k} not in {memb.keys()}"

        check_keys()

        i8 = langref.types.i8
        i32 = langref.types.i32
        i32_ptr = i32.as_pointer()
        i64 = langref.types.i64

        # this is a flag to indicate that some variant matched so don't use
        # the default, 0 = no match, !0 = match.
        found = builder.alloca(i8, name="found")
        self._ctx.init_alloca(builder, found)
        builder.store(ir.Constant(i8, 0), found)

        # commpage address
        commpage_addr = ir.Constant(i64, darwin_info.commpage_addr)
        cpu_family_offset = ir.Constant(
            i64, darwin_info.commpage_cpu_family_offset,
        )

        cpu_families = darwin_info.cpu_families

        def gen_cpu_family_probe(module):
            """
            Probe commpage cpu-family
            """
            ftype = ir.FunctionType(i32, ())
            fn = ir.Function(module, ftype,
                             name="_pixie_darwin_arm64_cpu_family_probe")
            PREFIX = f"[{fn.name}]"
            fn.linkage = 'internal'
            builder = ir.IRBuilder(fn.append_basic_block('entry'))
            cpu_fam_sel = builder.alloca(i32, name='cpu_fam_sel')
            builder.store(i32(0), cpu_fam_sel)
            commpage_cpu_fam_ptr = builder.inttoptr(
                commpage_addr.add(cpu_family_offset), i32_ptr,
                name="commpage_cpu_fam_ptr",
            )
            cpu_fam = builder.load(commpage_cpu_fam_ptr, name='cpu_fam')
            self.debug_print(builder, "{PREFIX} commpage value = %llu\n",
                             cpu_fam)

            for i, (name, cpuid) in enumerate(cpu_families.items()):
                matched = builder.icmp_unsigned('==', i32(cpuid), cpu_fam)
                with builder.if_then(matched):
                    builder.store(i32(i), cpu_fam_sel)
                    self.debug_print(builder, f"{PREFIX} matched {name}\n")

            output = builder.load(cpu_fam_sel, name='output')

            message = f"{PREFIX} output=%d\n"
            self.debug_print(builder, message, output)

            builder.ret(output)
            return fn

        supplied_variants = set(self._data.keys()) ^ {'baseline'}

        def cpu_release_order(*args):
            (feat,) = args
            return tuple(cpu_dispatchable.__members__.keys()).index(feat)

        variant_order = sorted(list(supplied_variants), key=cpu_release_order)
        self._generate_env_var_check(builder, found, variant_order)

        fn_cpu_family_probe = gen_cpu_family_probe(builder.module)
        cpu_sel = builder.call(fn_cpu_family_probe, ())

        bb_default = builder.append_basic_block()
        swt = builder.switch(cpu_sel, bb_default)
        with builder.goto_block(bb_default):
            self.debug_print(builder, '[selector] select baseline\n')
            self._select(builder, 'baseline')  # should it be an error?
            # call sigabrt.
            self.debug_print(builder, "calling exit\n")
            c.stdlib.exit(builder, c.sysexits.EX_SOFTWARE)
            builder.ret_void()

        def choose_variant(cpu_name) -> str | None:
            """Given the CPU family name, choose the dispatchable variant
            that matches the features of that CPU family.
            """
            features = cpu_family_features.__members__[cpu_name]
            for variant in reversed(variant_order):
                variant_feats = cpu_dispatchable[variant]
                anded = features.value & variant_feats.value
                if anded == variant_feats.value:
                    return variant

        # Match against CPU family and select the
        for i, name in enumerate(cpu_families):
            bb = builder.append_basic_block()
            with builder.goto_block(bb):
                self.debug_print(builder, f'[selector] cpu is {name}\n')
                variant = choose_variant(name)
                if variant is not None:
                    # matches a variant
                    self.debug_print(builder, f'[selector] select {variant}\n')
                    self._select(builder, variant)
                else:
                    # doesn't match any variant. choose baseline
                    self._select(builder, "baseline")
                builder.ret_void()
            swt.add_case(i, bb)

<<<<<<< HEAD
=======

>>>>>>> e5d2c765
CPUSelector = arm64CPUSelector<|MERGE_RESOLUTION|>--- conflicted
+++ resolved
@@ -46,50 +46,6 @@
         return self.name.replace('_', '.')
 
 
-<<<<<<< HEAD
-class cpu_features(IntEnum):
-    NONE = 0
-
-    # features
-    neon = 4   # same as fp_armv8
-    dotprod = 5
-    fullfp16 = 6
-    fp16fml = 7
-    sha3 = 8
-    i8mm = 9
-    bf16 = 10
-
-    # microarch profile
-    v8a = 11
-    v8_1a = 12
-    v8_2a = 13
-    v8_3a = 14
-    v8_4a = 15
-    v8_5a = 16
-    v8_6a = 17
-
-
-class cpu_dispatchable(IntEnum):
-    neon = (1 << cpu_features.neon)
-    sha3 = (1 << cpu_features.sha3)
-
-    v8a = (1 << cpu_features.v8a) | neon
-    v8_1a = (1 << cpu_features.v8_1a) | v8a
-    v8_2a = (1 << cpu_features.v8_2a) | v8_1a
-    v8_3a = (1 << cpu_features.v8_3a) | v8_2a
-
-    dotprod = (1 << cpu_features.dotprod)
-    fullfp16 = (1 << cpu_features.fullfp16)
-    fp16fml = (1 << cpu_features.fp16fml)
-    v8_4a = (1 << cpu_features.v8_4a) | v8_3a | fullfp16 | fp16fml | dotprod
-
-    v8_5a = (1 << cpu_features.v8_5a) | v8_4a
-
-    i8mm = (1 << cpu_features.i8mm)
-    v8_6a = (1 << cpu_features.v8_6a) | v8_5a | i8mm
-
-    bf16 = (1 << cpu_features.bf16)
-=======
 class cpu_dispatchable(IntEnum):
     neon = (1 << features.neon)
     sha3 = (1 << features.sha3)
@@ -110,7 +66,6 @@
     v8_6a = (1 << features.v8_6a) | v8_5a | i8mm
 
     bf16 = (1 << features.bf16)
->>>>>>> e5d2c765
 
     v8_6a_bf16 = v8_6a | bf16
 
@@ -261,8 +216,5 @@
                 builder.ret_void()
             swt.add_case(i, bb)
 
-<<<<<<< HEAD
-=======
-
->>>>>>> e5d2c765
+
 CPUSelector = arm64CPUSelector